--- conflicted
+++ resolved
@@ -483,10 +483,7 @@
 			queuedRows = append(queuedRows, newRow)
 		}
 		if restart {
-<<<<<<< HEAD
 			log.Println("Program encountered error, restarting loop for this snapshot")
-=======
->>>>>>> 24aae567
 			continue
 		}
 		log.Println("Batch inserting rows")
